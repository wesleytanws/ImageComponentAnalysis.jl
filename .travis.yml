--- conflicted
+++ resolved
@@ -4,12 +4,7 @@
   - linux
   - osx
 julia:
-<<<<<<< HEAD
-  - 0.7
-  - 1.0.3
-=======
   - 1.0
->>>>>>> 803b708f
   - nightly
 matrix:
   allow_failures:
