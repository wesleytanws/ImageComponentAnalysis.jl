using ImageComponentAnalysis
using Test, Images

@testset "ImageComponentAnalysis.jl" begin
<<<<<<< HEAD
    include("test_volumes.jl")
    include("one_component_3d.jl")
=======
    include("test_images.jl")
    include("one_component_2d.jl")
    include("contour_tracing.jl")
>>>>>>> c3736392
end<|MERGE_RESOLUTION|>--- conflicted
+++ resolved
@@ -2,12 +2,9 @@
 using Test, Images
 
 @testset "ImageComponentAnalysis.jl" begin
-<<<<<<< HEAD
     include("test_volumes.jl")
-    include("one_component_3d.jl")
-=======
     include("test_images.jl")
     include("one_component_2d.jl")
+    include("one_component_3d.jl")
     include("contour_tracing.jl")
->>>>>>> c3736392
 end