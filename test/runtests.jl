using ImageComponentAnalysis
using Test, Images

@testset "ImageComponentAnalysis.jl" begin
    include("test_images.jl")
<<<<<<< HEAD
    include("one_component_2d.jl")
=======
    include("contour_tracing.jl")
>>>>>>> 9552f1f0
end<|MERGE_RESOLUTION|>--- conflicted
+++ resolved
@@ -3,9 +3,6 @@
 
 @testset "ImageComponentAnalysis.jl" begin
     include("test_images.jl")
-<<<<<<< HEAD
     include("one_component_2d.jl")
-=======
     include("contour_tracing.jl")
->>>>>>> 9552f1f0
 end