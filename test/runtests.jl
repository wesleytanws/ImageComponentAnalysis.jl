--- conflicted
+++ resolved
@@ -23,10 +23,7 @@
     include("one_component_3d.jl")
     include("basic_topology.jl")
     include("region_ellipse.jl")
-<<<<<<< HEAD
     include("separate_components.jl")
-=======
     include("costa_outer.jl")
     include("moore_inner.jl")
->>>>>>> b1ec350f
 end