module ImageComponentAnalysis

<<<<<<< HEAD
using Images
using PaddedViews
using OffsetArrays
=======
using Images, StaticArrays, DataStructures
>>>>>>> 36f23886

abstract type ComponentAnalysisAlgorithm end
struct OneComponent2D <: ComponentAnalysisAlgorithm end
struct OneComponent3D <: ComponentAnalysisAlgorithm end
struct ContourTracing <: ComponentAnalysisAlgorithm end
struct CostaOuter <: ComponentAnalysisAlgorithm end
struct MooreInner <: ComponentAnalysisAlgorithm end

abstract type Connectivity end
struct FourConnected <: Connectivity end
struct EightConnected <: Connectivity end

include("contour_tracing.jl")
<<<<<<< HEAD
include("costa_outer.jl")
include("moore_inner.jl")

export
    label_components,
	ContourTracing,
	CostaOuter,
	MooreInner
=======
include("one_component_2d.jl")
include("one_component_3d.jl")

export
    label_components,
    ContourTracing,
	  FourConnected,
	  EightConnected,
	  OneComponent2D,
    OneComponent3D
>>>>>>> 36f23886
end # module<|MERGE_RESOLUTION|>--- conflicted
+++ resolved
@@ -1,12 +1,11 @@
 module ImageComponentAnalysis
 
-<<<<<<< HEAD
 using Images
 using PaddedViews
 using OffsetArrays
-=======
-using Images, StaticArrays, DataStructures
->>>>>>> 36f23886
+using StaticArrays
+using DataStructures
+
 
 abstract type ComponentAnalysisAlgorithm end
 struct OneComponent2D <: ComponentAnalysisAlgorithm end
@@ -20,16 +19,8 @@
 struct EightConnected <: Connectivity end
 
 include("contour_tracing.jl")
-<<<<<<< HEAD
 include("costa_outer.jl")
 include("moore_inner.jl")
-
-export
-    label_components,
-	ContourTracing,
-	CostaOuter,
-	MooreInner
-=======
 include("one_component_2d.jl")
 include("one_component_3d.jl")
 
@@ -39,6 +30,7 @@
 	  FourConnected,
 	  EightConnected,
 	  OneComponent2D,
-    OneComponent3D
->>>>>>> 36f23886
+    OneComponent3D,
+	  CostaOuter,
+	  MooreInner  
 end # module